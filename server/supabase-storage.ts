--- conflicted
+++ resolved
@@ -1,11 +1,16 @@
-import { users, products, categories, reviews, orders, orderItems, productImages } from "@shared/schema";
+import { users, products, categories, reviews, orders, orderItems, productImages, messages, auctions, bids, payments, transactions } from "@shared/schema";
 import type { 
   User, InsertUser, 
   Product, InsertProduct, ProductWithDetails,
   Category, InsertCategory,
   Review, InsertReview,
   Order, InsertOrder, OrderItem, InsertOrderItem, OrderWithItems,
-  ProductImage, InsertProductImage
+  ProductImage, InsertProductImage,
+  Message, InsertMessage, MessageWithDetails,
+  Auction, InsertAuction,
+  Bid, InsertBid,
+  Payment, InsertPayment,
+  Transaction, InsertTransaction, TransactionWithDetails
 } from "@shared/schema";
 
 // Define cart types since they're removed from schema but still in interface
@@ -65,10 +70,16 @@
       lastName: data.last_name,
       address: data.address,
       profileImage: data.profile_image,
+      avatarUrl: data.avatar_url,
+      coverPhoto: data.cover_photo,
       walletBalance: data.wallet_balance,
       isSeller: data.is_seller,
       isAdmin: data.is_admin,
-      isBanned: data.is_banned
+      isBanned: data.is_banned,
+      isVerified: data.is_verified,
+      shopName: data.shop_name,
+      location: data.location,
+      bio: data.bio
     } as User;
   }
 
@@ -134,11 +145,17 @@
       last_name: user.lastName,
       address: user.address,
       profile_image: user.profileImage,
+      avatar_url: user.avatarUrl,
+      cover_photo: user.coverPhoto,
       // Always provide a default value for wallet_balance if not specified
       wallet_balance: user.walletBalance !== undefined ? user.walletBalance : 0,
       is_seller: user.isSeller !== undefined ? user.isSeller : true,
       is_admin: user.isAdmin !== undefined ? user.isAdmin : false,
-      is_banned: user.isBanned !== undefined ? user.isBanned : false
+      is_banned: user.isBanned !== undefined ? user.isBanned : false,
+      is_verified: user.isVerified !== undefined ? user.isVerified : false,
+      shop_name: user.shopName,
+      location: user.location,
+      bio: user.bio
     };
     
     // Create a new user
@@ -168,10 +185,16 @@
     if (userData.lastName !== undefined) dbUserData.last_name = userData.lastName;
     if (userData.address !== undefined) dbUserData.address = userData.address;
     if (userData.profileImage !== undefined) dbUserData.profile_image = userData.profileImage;
+    if (userData.avatarUrl !== undefined) dbUserData.avatar_url = userData.avatarUrl;
+    if (userData.coverPhoto !== undefined) dbUserData.cover_photo = userData.coverPhoto;
     if (userData.walletBalance !== undefined) dbUserData.wallet_balance = userData.walletBalance;
     if (userData.isSeller !== undefined) dbUserData.is_seller = userData.isSeller;
     if (userData.isAdmin !== undefined) dbUserData.is_admin = userData.isAdmin;
     if (userData.isBanned !== undefined) dbUserData.is_banned = userData.isBanned;
+    if (userData.isVerified !== undefined) dbUserData.is_verified = userData.isVerified;
+    if (userData.shopName !== undefined) dbUserData.shop_name = userData.shopName;
+    if (userData.location !== undefined) dbUserData.location = userData.location;
+    if (userData.bio !== undefined) dbUserData.bio = userData.bio;
     
     const { data, error } = await supabase
       .from('users')
@@ -336,16 +359,48 @@
   }
 
   async getProductById(id: number): Promise<ProductWithDetails | undefined> {
+    console.log(`Looking up product with ID: ${id}`);
+    
+    // Debug - directly query database to see if product exists
+    try {
+      const { count, error: countError } = await supabase
+        .from('products')
+        .select('*', { count: 'exact', head: true })
+        .eq('id', id);
+        
+      console.log(`Product ID ${id} existence check: ${count} products found`);
+      
+      if (countError) {
+        console.error(`Error checking if product ${id} exists:`, countError);
+      }
+    } catch (err) {
+      console.error(`Error in count query for product ${id}:`, err);
+    }
+    
+    // Main product query
     const { data, error } = await supabase
       .from('products')
       .select('*')
       .eq('id', id)
       .single();
     
-    if (error || !data) {
-      console.error('Error getting product:', error);
+    if (error) {
+      console.error(`Error getting product ${id}:`, error);
+      
+      // Special handling for "No rows found" error - this is common
+      if (error.message.includes('No rows found')) {
+        console.log(`Product ${id} not found in database`);
+      }
+      
       return undefined;
     }
+    
+    if (!data) {
+      console.error(`No data returned for product ${id} but no error was thrown`);
+      return undefined;
+    }
+    
+    console.log(`Found product ${id}: ${data.name}`);
     
     // Convert snake_case to camelCase
     const mappedProduct = this.mapSnakeToCamelCase(data);
@@ -386,6 +441,7 @@
       sellerId: product.seller_id,
       isNew: product.is_new,
       isFeatured: product.is_featured,
+      featuredUntil: product.featured_until,
       createdAt: product.created_at,
       remainingPercentage: product.remaining_percentage,
       batchCode: product.batch_code,
@@ -410,6 +466,24 @@
     // Convert snake_case to camelCase
     const mappedProducts = (data || []).map(product => this.mapSnakeToCamelCase(product));
     
+    return this.addProductDetails(mappedProducts as Product[]);
+  }
+  
+  async getAllProductsWithDetails(): Promise<ProductWithDetails[]> {
+    // Get all products from the database with no filters
+    const { data, error } = await supabase
+      .from('products')
+      .select('*');
+    
+    if (error) {
+      console.error('Error getting all products for admin:', error);
+      return [];
+    }
+    
+    // Map from snake_case to camelCase for our application logic
+    const mappedProducts = (data || []).map(product => this.mapSnakeToCamelCase(product));
+    
+    // Add seller, category, and other details to each product
     return this.addProductDetails(mappedProducts as Product[]);
   }
 
@@ -426,6 +500,7 @@
       seller_id: product.sellerId,
       is_new: product.isNew,
       is_featured: product.isFeatured,
+      featured_until: product.featuredUntil,
       remaining_percentage: product.remainingPercentage,
       batch_code: product.batchCode,
       purchase_year: product.purchaseYear,
@@ -465,6 +540,7 @@
     if (product.sellerId !== undefined) dbProduct.seller_id = product.sellerId;
     if (product.isNew !== undefined) dbProduct.is_new = product.isNew;
     if (product.isFeatured !== undefined) dbProduct.is_featured = product.isFeatured;
+    if (product.featuredUntil !== undefined) dbProduct.featured_until = product.featuredUntil;
     if (product.remainingPercentage !== undefined) dbProduct.remaining_percentage = product.remainingPercentage;
     if (product.batchCode !== undefined) dbProduct.batch_code = product.batchCode;
     if (product.purchaseYear !== undefined) dbProduct.purchase_year = product.purchaseYear;
@@ -944,6 +1020,48 @@
       // Get product images
       const images = await this.getProductImages(product.id);
       
+      // Get auction data if the product is an auction
+      let auction = undefined;
+      if (product.listingType === 'auction') {
+        // First get the auction details
+        const { data: auctionData, error: auctionError } = await supabase
+          .from('auctions')
+          .select('*')
+          .eq('product_id', product.id)
+          .single();
+          
+        if (!auctionError && auctionData) {
+          // Convert snake_case to camelCase
+          const mappedAuction = {
+            id: auctionData.id,
+            productId: auctionData.product_id,
+            startingPrice: auctionData.starting_price,
+            reservePrice: auctionData.reserve_price,
+            buyNowPrice: auctionData.buy_now_price,
+            currentBid: auctionData.current_bid,
+            currentBidderId: auctionData.current_bidder_id,
+            bidIncrement: auctionData.bid_increment,
+            startsAt: auctionData.starts_at,
+            endsAt: auctionData.ends_at,
+            status: auctionData.status,
+            createdAt: auctionData.created_at,
+            updatedAt: auctionData.updated_at
+          };
+          
+          // Then get the bid count
+          const { count: bidCount, error: bidCountError } = await supabase
+            .from('bids')
+            .select('*', { count: 'exact', head: true })
+            .eq('auction_id', mappedAuction.id);
+            
+          // Add the bid count to the auction object
+          auction = {
+            ...mappedAuction,
+            bidCount: bidCount || 0
+          };
+        }
+      }
+      
       // Calculate average rating
       let averageRating: number | undefined = undefined;
       const reviews = reviewsResult || [];
@@ -959,11 +1077,10 @@
         reviews: reviews as Review[],
         averageRating,
         images,
+        auction,
       };
     }));
   }
-<<<<<<< HEAD
-=======
   
   // =========== AUCTION METHODS ===========
 
@@ -2312,5 +2429,4 @@
     });
     return payment;
   }
->>>>>>> 1ddf43ef
 }